--- conflicted
+++ resolved
@@ -75,17 +75,10 @@
     
     try:
         async with stdio_client(server_params) as (read, write):
-<<<<<<< HEAD
-            session = ClientSession(read, write)
-            await asyncio.wait_for(session.initialize(), timeout=10.0)
-            tools = await asyncio.wait_for(load_mcp_tools(session), timeout=10.0)
-            yield tools
-=======
             async with ClientSession(read, write) as session:
                 await asyncio.wait_for(session.initialize(), timeout=10.0)
                 tools = await asyncio.wait_for(load_mcp_tools(session), timeout=10.0)
                 yield tools
->>>>>>> 5885aabc
     except asyncio.TimeoutError:
         print("MCP session initialization timed out (expected in CI)")
         yield []
@@ -104,28 +97,8 @@
             print(f"Error creating MCP session: {e}")
         yield []
     finally:
-<<<<<<< HEAD
-        # Ensure proper cleanup
-        if session:
-            try:
-                # Force cleanup without awaiting to avoid hanging
-                pass
-            except:
-                pass
-        
-        # Additional cleanup - try to terminate any hanging processes
-        try:
-            import signal
-            import subprocess
-            # Kill any hanging python processes that might be MCP servers
-            subprocess.run(['pkill', '-f', 'tool_mcp_server.py'], 
-                         capture_output=True, timeout=5)
-        except:
-            pass
-=======
         # Context managers handle cleanup automatically
         pass
->>>>>>> 5885aabc
 
 async def get_specific_tool(tool_name, server_command=None, server_args=None):
     """Get a specific tool by name"""
