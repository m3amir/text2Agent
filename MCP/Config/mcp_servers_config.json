--- conflicted
+++ resolved
@@ -1,14 +1,6 @@
 
 {
   "mcpServers": {
-<<<<<<< HEAD
-    "mcp-server-chart": {
-      "command": "npx",
-      "args": [
-        "-y",
-        "@antv/mcp-server-chart"
-      ]
-=======
     "zendesk": {
       "command": "npx",
       "args": ["-y", "zd-mcp-server"],
@@ -17,7 +9,6 @@
         "ZENDESK_TOKEN": "${ZENDESK_TOKEN}",
         "ZENDESK_SUBDOMAIN": "${ZENDESK_SUBDOMAIN}"
       }
->>>>>>> 5885aabc
     },
     "zendesk": {
       "command": "npx",
