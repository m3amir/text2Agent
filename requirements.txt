# Core LangGraph and LangChain dependencies
langgraph
langchain_openai
langchain_aws
langchain_community
langchain_text_splitters
langchain-mcp-adapters

# MCP (Model Context Protocol)
mcp
mcp-server

# Connector-specific packages
simple-salesforce
msgraph-sdk
slack-sdk
zenpy

# AWS and cloud services
boto3

# Web framework
flask
werkzeug

# Document processing
beautifulsoup4
python-docx
docx2txt
<<<<<<< HEAD
pypdf
=======
PyPDF2
reportlab

>>>>>>> 5885aabc
# Chart generation dependencies
matplotlib
seaborn
pandas
numpy

# Utility packages
python-dotenv
requests
authlib
aiofiles

# Testing dependencies
pytest>=7.0.0
pytest-asyncio>=0.21.0
<<<<<<< HEAD
pytest-mock>=3.10.0
asyncio-mqtt
langgraph
psycopg2-binary
pyyaml
pydantic
=======
pytest-mock>=3.10.0 
>>>>>>> 5885aabc
<|MERGE_RESOLUTION|>--- conflicted
+++ resolved
@@ -27,13 +27,9 @@
 beautifulsoup4
 python-docx
 docx2txt
-<<<<<<< HEAD
-pypdf
-=======
 PyPDF2
 reportlab
 
->>>>>>> 5885aabc
 # Chart generation dependencies
 matplotlib
 seaborn
@@ -49,13 +45,4 @@
 # Testing dependencies
 pytest>=7.0.0
 pytest-asyncio>=0.21.0
-<<<<<<< HEAD
-pytest-mock>=3.10.0
-asyncio-mqtt
-langgraph
-psycopg2-binary
-pyyaml
-pydantic
-=======
-pytest-mock>=3.10.0 
->>>>>>> 5885aabc
+pytest-mock>=3.10.0 