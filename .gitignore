.DS_Store

# Logs - ignore all files except log_manager.py and __init__.py
Logs/*
!Logs/log_manager.py
!Logs/__init__.py
*.log
tmp/
/text2Agent/

*.pyc

# Secret files with credentials (config files now use environment variables)
Connectors/.gdrive-server-credentials.json
MCP/Config/config.json
graph_images/

# Environment files
.env
.env.*
*.key
*.pem
.secrets/
credentials.json
secrets.json

# Python cache and virtual environments
__pycache__/
*.py[cod]
*$py.class
venv/
env/
.venv/

# IDE files
.vscode/
.idea/
*.swp
*.swo
MCP/Config/mcp_servers_config.json
<<<<<<< HEAD
tmp/Charts/
tmp/Reports/
terraform/.terraform/
=======


# Local .terraform directories
**/.terraform/*

# .tfstate files
*.tfstate
*.tfstate.*

# Crash log files
crash.log
crash.*.log

# Exclude all .tfvars files, which are likely to contain sensitive data
*.tfvars
*.tfvars.json

# Ignore override files as they are usually used to override resources locally and so
# are not checked in
override.tf
override.tf.json
*_override.tf
*_override.tf.json

# Include override files you do wish to add to version control using negated pattern
# !example_override.tf

# Include tfplan files to ignore the plan output of command: terraform plan -out=tfplan
# example: *tfplan*

# Ignore CLI configuration files
.terraformrc
terraform.rc 
>>>>>>> ec37de2e
<|MERGE_RESOLUTION|>--- conflicted
+++ resolved
@@ -38,11 +38,6 @@
 *.swp
 *.swo
 MCP/Config/mcp_servers_config.json
-<<<<<<< HEAD
-tmp/Charts/
-tmp/Reports/
-terraform/.terraform/
-=======
 
 
 # Local .terraform directories
@@ -75,5 +70,4 @@
 
 # Ignore CLI configuration files
 .terraformrc
-terraform.rc 
->>>>>>> ec37de2e
+terraform.rc 