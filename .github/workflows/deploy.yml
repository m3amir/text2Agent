--- conflicted
+++ resolved
@@ -1,18 +1,10 @@
-<<<<<<< HEAD
-name: Deploy Python to Elastic Beanstalk
-=======
 name: Deploy Infrastructure and Python App
->>>>>>> ec37de2e
 
 on:
   push:
     branches:
-<<<<<<< HEAD
-      - main
-=======
       - main  # or your deployment branch
   workflow_dispatch:  # Allow manual triggers
->>>>>>> ec37de2e
 
 jobs:
   test:
@@ -137,18 +129,6 @@
       - name: Zip application
         run: zip -r app.zip . -x "*.git*" -x "terraform/*" -x "*.terraform*"
 
-<<<<<<< HEAD
-      # - name: Deploy to Elastic Beanstalk
-      #   uses: einaregilsson/beanstalk-deploy@v21
-      #   with:
-      #     aws_access_key: ${{ secrets.AWS_ACCESS_KEY_ID }}
-      #     aws_secret_key: ${{ secrets.AWS_SECRET_ACCESS_KEY }}
-      #     application_name: ${{ secrets.ELASTIC_BEANSTALK_APP_NAME }}
-      #     environment_name: ${{ secrets.ELASTIC_BEANSTALK_ENV_NAME }}
-      #     region: ${{ secrets.AWS_REGION }}
-      #     version_label: ${{ github.run_id }}
-      #     deployment_package: app.zip
-=======
       - name: Deploy to Elastic Beanstalk
         uses: einaregilsson/beanstalk-deploy@v21
         with:
@@ -191,5 +171,4 @@
         run: terraform destroy -auto-approve
         env:
           TF_VAR_aws_region: ${{ secrets.AWS_REGION || 'us-west-2' }}
-        continue-on-error: true
->>>>>>> ec37de2e
+        continue-on-error: true